/**
 * Licensed to the Apache Software Foundation (ASF) under one
 * or more contributor license agreements.  See the NOTICE file
 * distributed with this work for additional information
 * regarding copyright ownership.  The ASF licenses this file
 * to you under the Apache License, Version 2.0 (the
 * "License"); you may not use this file except in compliance
 * with the License.  You may obtain a copy of the License at
 *
 *     http://www.apache.org/licenses/LICENSE-2.0
 *
 * Unless required by applicable law or agreed to in writing, software
 * distributed under the License is distributed on an "AS IS" BASIS,
 * WITHOUT WARRANTIES OR CONDITIONS OF ANY KIND, either express or implied.
 * See the License for the specific language governing permissions and
 * limitations under the License.
 */

package org.apache.hadoop.util;

import java.io.PrintWriter;
import java.io.StringWriter;
import java.net.URI;
import java.net.URISyntaxException;
import java.text.DateFormat;
import java.util.ArrayList;
import java.util.Arrays;
import java.util.Collection;
import java.util.Date;
import java.util.Iterator;
import java.util.List;
import java.util.Locale;
import java.util.Map;
import java.util.StringTokenizer;
import java.util.regex.Matcher;
import java.util.regex.Pattern;

import org.apache.hadoop.classification.InterfaceAudience;
import org.apache.hadoop.classification.InterfaceStability;
import org.apache.hadoop.fs.Path;
import org.apache.hadoop.net.NetUtils;
import org.apache.hadoop.util.Shell;

import com.google.common.net.InetAddresses;

/**
 * General string utils
 */
@InterfaceAudience.Private
@InterfaceStability.Unstable
public class StringUtils {

  /**
   * Priority of the StringUtils shutdown hook.
   */
  public static final int SHUTDOWN_HOOK_PRIORITY = 0;

<<<<<<< HEAD
  /**
   * Shell environment variables: $ followed by one letter or _ followed by
   * multiple letters, numbers, or underscores.  The group captures the
   * environment variable name without the leading $.
   */
  public static final Pattern SHELL_ENV_VAR_PATTERN =
    Pattern.compile("\\$([A-Za-z_]{1}[A-Za-z0-9_]*)");

  /**
   * Windows environment variables: surrounded by %.  The group captures the
   * environment variable name without the leading and trailing %.
   */
  public static final Pattern WIN_ENV_VAR_PATTERN = Pattern.compile("%(.*?)%");

  /**
   * Regular expression that matches and captures environment variable names
   * according to platform-specific rules.
   */
  public static final Pattern ENV_VAR_PATTERN = Shell.WINDOWS ?
    WIN_ENV_VAR_PATTERN : SHELL_ENV_VAR_PATTERN;

  private static final DecimalFormat decimalFormat;
  static {
          NumberFormat numberFormat = NumberFormat.getNumberInstance(Locale.ENGLISH);
          decimalFormat = (DecimalFormat) numberFormat;
          decimalFormat.applyPattern("#.##");
  }

=======
>>>>>>> 7114a613
  /**
   * Make a string representation of the exception.
   * @param e The exception to stringify
   * @return A string with exception name and call stack.
   */
  public static String stringifyException(Throwable e) {
    StringWriter stm = new StringWriter();
    PrintWriter wrt = new PrintWriter(stm);
    e.printStackTrace(wrt);
    wrt.close();
    return stm.toString();
  }
  
  /**
   * Given a full hostname, return the word upto the first dot.
   * @param fullHostname the full hostname
   * @return the hostname to the first dot
   */
  public static String simpleHostname(String fullHostname) {
    if (InetAddresses.isInetAddress(fullHostname)) {
      return fullHostname;
    }
    int offset = fullHostname.indexOf('.');
    if (offset != -1) {
      return fullHostname.substring(0, offset);
    }
    return fullHostname;
  }
  
  /**
   * Given an integer, return a string that is in an approximate, but human 
   * readable format. 
   * @param number the number to format
   * @return a human readable form of the integer
   *
   * @deprecated use {@link TraditionalBinaryPrefix#long2String(long, String, int)}.
   */
  @Deprecated
  public static String humanReadableInt(long number) {
    return TraditionalBinaryPrefix.long2String(number, "", 1);
  }

  /** The same as String.format(Locale.ENGLISH, format, objects). */
  public static String format(final String format, final Object... objects) {
    return String.format(Locale.ENGLISH, format, objects);
  }

  /**
   * Format a percentage for presentation to the user.
   * @param fraction the percentage as a fraction, e.g. 0.1 = 10%
   * @param decimalPlaces the number of decimal places
   * @return a string representation of the percentage
   */
  public static String formatPercent(double fraction, int decimalPlaces) {
    return format("%." + decimalPlaces + "f%%", fraction*100);
  }
  
  /**
   * Given an array of strings, return a comma-separated list of its elements.
   * @param strs Array of strings
   * @return Empty string if strs.length is 0, comma separated list of strings
   * otherwise
   */
  
  public static String arrayToString(String[] strs) {
    if (strs.length == 0) { return ""; }
    StringBuilder sbuf = new StringBuilder();
    sbuf.append(strs[0]);
    for (int idx = 1; idx < strs.length; idx++) {
      sbuf.append(",");
      sbuf.append(strs[idx]);
    }
    return sbuf.toString();
  }

  /**
   * Given an array of bytes it will convert the bytes to a hex string
   * representation of the bytes
   * @param bytes
   * @param start start index, inclusively
   * @param end end index, exclusively
   * @return hex string representation of the byte array
   */
  public static String byteToHexString(byte[] bytes, int start, int end) {
    if (bytes == null) {
      throw new IllegalArgumentException("bytes == null");
    }
    StringBuilder s = new StringBuilder(); 
    for(int i = start; i < end; i++) {
      s.append(format("%02x", bytes[i]));
    }
    return s.toString();
  }

  /** Same as byteToHexString(bytes, 0, bytes.length). */
  public static String byteToHexString(byte bytes[]) {
    return byteToHexString(bytes, 0, bytes.length);
  }

  /**
   * Given a hexstring this will return the byte array corresponding to the
   * string
   * @param hex the hex String array
   * @return a byte array that is a hex string representation of the given
   *         string. The size of the byte array is therefore hex.length/2
   */
  public static byte[] hexStringToByte(String hex) {
    byte[] bts = new byte[hex.length() / 2];
    for (int i = 0; i < bts.length; i++) {
      bts[i] = (byte) Integer.parseInt(hex.substring(2 * i, 2 * i + 2), 16);
    }
    return bts;
  }
  /**
   * 
   * @param uris
   */
  public static String uriToString(URI[] uris){
    if (uris == null) {
      return null;
    }
    StringBuilder ret = new StringBuilder(uris[0].toString());
    for(int i = 1; i < uris.length;i++){
      ret.append(",");
      ret.append(uris[i].toString());
    }
    return ret.toString();
  }
  
  /**
   * @param str
   *          The string array to be parsed into an URI array.
   * @return <tt>null</tt> if str is <tt>null</tt>, else the URI array
   *         equivalent to str.
   * @throws IllegalArgumentException
   *           If any string in str violates RFC&nbsp;2396.
   */
  public static URI[] stringToURI(String[] str){
    if (str == null) 
      return null;
    URI[] uris = new URI[str.length];
    for (int i = 0; i < str.length;i++){
      try{
        uris[i] = new URI(str[i]);
      }catch(URISyntaxException ur){
        throw new IllegalArgumentException(
            "Failed to create uri for " + str[i], ur);
      }
    }
    return uris;
  }
  
  /**
   * 
   * @param str
   */
  public static Path[] stringToPath(String[] str){
    if (str == null) {
      return null;
    }
    Path[] p = new Path[str.length];
    for (int i = 0; i < str.length;i++){
      p[i] = new Path(str[i]);
    }
    return p;
  }
  /**
   * 
   * Given a finish and start time in long milliseconds, returns a 
   * String in the format Xhrs, Ymins, Z sec, for the time difference between two times. 
   * If finish time comes before start time then negative valeus of X, Y and Z wil return. 
   * 
   * @param finishTime finish time
   * @param startTime start time
   */
  public static String formatTimeDiff(long finishTime, long startTime){
    long timeDiff = finishTime - startTime; 
    return formatTime(timeDiff); 
  }
  
  /**
   * 
   * Given the time in long milliseconds, returns a 
   * String in the format Xhrs, Ymins, Z sec. 
   * 
   * @param timeDiff The time difference to format
   */
  public static String formatTime(long timeDiff){
    StringBuilder buf = new StringBuilder();
    long hours = timeDiff / (60*60*1000);
    long rem = (timeDiff % (60*60*1000));
    long minutes =  rem / (60*1000);
    rem = rem % (60*1000);
    long seconds = rem / 1000;
    
    if (hours != 0){
      buf.append(hours);
      buf.append("hrs, ");
    }
    if (minutes != 0){
      buf.append(minutes);
      buf.append("mins, ");
    }
    // return "0sec if no difference
    buf.append(seconds);
    buf.append("sec");
    return buf.toString(); 
  }
  /**
   * Formats time in ms and appends difference (finishTime - startTime) 
   * as returned by formatTimeDiff().
   * If finish time is 0, empty string is returned, if start time is 0 
   * then difference is not appended to return value. 
   * @param dateFormat date format to use
   * @param finishTime fnish time
   * @param startTime start time
   * @return formatted value. 
   */
  public static String getFormattedTimeWithDiff(DateFormat dateFormat, 
                                                long finishTime, long startTime){
    StringBuilder buf = new StringBuilder();
    if (0 != finishTime) {
      buf.append(dateFormat.format(new Date(finishTime)));
      if (0 != startTime){
        buf.append(" (" + formatTimeDiff(finishTime , startTime) + ")");
      }
    }
    return buf.toString();
  }
  
  /**
   * Returns an arraylist of strings.
   * @param str the comma seperated string values
   * @return the arraylist of the comma seperated string values
   */
  public static String[] getStrings(String str){
    Collection<String> values = getStringCollection(str);
    if(values.size() == 0) {
      return null;
    }
    return values.toArray(new String[values.size()]);
  }

  /**
   * Returns a collection of strings.
   * @param str comma seperated string values
   * @return an <code>ArrayList</code> of string values
   */
  public static Collection<String> getStringCollection(String str){
    List<String> values = new ArrayList<String>();
    if (str == null)
      return values;
    StringTokenizer tokenizer = new StringTokenizer (str,",");
    values = new ArrayList<String>();
    while (tokenizer.hasMoreTokens()) {
      values.add(tokenizer.nextToken());
    }
    return values;
  }

  /**
   * Splits a comma separated value <code>String</code>, trimming leading and trailing whitespace on each value.
   * @param str a comma separated <String> with values
   * @return a <code>Collection</code> of <code>String</code> values
   */
  public static Collection<String> getTrimmedStringCollection(String str){
    return new ArrayList<String>(
      Arrays.asList(getTrimmedStrings(str)));
  }
  
  /**
   * Splits a comma separated value <code>String</code>, trimming leading and trailing whitespace on each value.
   * @param str a comma separated <String> with values
   * @return an array of <code>String</code> values
   */
  public static String[] getTrimmedStrings(String str){
    if (null == str || str.trim().isEmpty()) {
      return emptyStringArray;
    }

    return str.trim().split("\\s*,\\s*");
  }

  final public static String[] emptyStringArray = {};
  final public static char COMMA = ',';
  final public static String COMMA_STR = ",";
  final public static char ESCAPE_CHAR = '\\';
  
  /**
   * Split a string using the default separator
   * @param str a string that may have escaped separator
   * @return an array of strings
   */
  public static String[] split(String str) {
    return split(str, ESCAPE_CHAR, COMMA);
  }
  
  /**
   * Split a string using the given separator
   * @param str a string that may have escaped separator
   * @param escapeChar a char that be used to escape the separator
   * @param separator a separator char
   * @return an array of strings
   */
  public static String[] split(
      String str, char escapeChar, char separator) {
    if (str==null) {
      return null;
    }
    ArrayList<String> strList = new ArrayList<String>();
    StringBuilder split = new StringBuilder();
    int index = 0;
    while ((index = findNext(str, separator, escapeChar, index, split)) >= 0) {
      ++index; // move over the separator for next search
      strList.add(split.toString());
      split.setLength(0); // reset the buffer 
    }
    strList.add(split.toString());
    // remove trailing empty split(s)
    int last = strList.size(); // last split
    while (--last>=0 && "".equals(strList.get(last))) {
      strList.remove(last);
    }
    return strList.toArray(new String[strList.size()]);
  }

  /**
   * Split a string using the given separator, with no escaping performed.
   * @param str a string to be split. Note that this may not be null.
   * @param separator a separator char
   * @return an array of strings
   */
  public static String[] split(
      String str, char separator) {
    // String.split returns a single empty result for splitting the empty
    // string.
    if (str.isEmpty()) {
      return new String[]{""};
    }
    ArrayList<String> strList = new ArrayList<String>();
    int startIndex = 0;
    int nextIndex = 0;
    while ((nextIndex = str.indexOf((int)separator, startIndex)) != -1) {
      strList.add(str.substring(startIndex, nextIndex));
      startIndex = nextIndex + 1;
    }
    strList.add(str.substring(startIndex));
    // remove trailing empty split(s)
    int last = strList.size(); // last split
    while (--last>=0 && "".equals(strList.get(last))) {
      strList.remove(last);
    }
    return strList.toArray(new String[strList.size()]);
  }
  
  /**
   * Finds the first occurrence of the separator character ignoring the escaped
   * separators starting from the index. Note the substring between the index
   * and the position of the separator is passed.
   * @param str the source string
   * @param separator the character to find
   * @param escapeChar character used to escape
   * @param start from where to search
   * @param split used to pass back the extracted string
   */
  public static int findNext(String str, char separator, char escapeChar, 
                             int start, StringBuilder split) {
    int numPreEscapes = 0;
    for (int i = start; i < str.length(); i++) {
      char curChar = str.charAt(i);
      if (numPreEscapes == 0 && curChar == separator) { // separator 
        return i;
      } else {
        split.append(curChar);
        numPreEscapes = (curChar == escapeChar)
                        ? (++numPreEscapes) % 2
                        : 0;
      }
    }
    return -1;
  }
  
  /**
   * Escape commas in the string using the default escape char
   * @param str a string
   * @return an escaped string
   */
  public static String escapeString(String str) {
    return escapeString(str, ESCAPE_CHAR, COMMA);
  }
  
  /**
   * Escape <code>charToEscape</code> in the string 
   * with the escape char <code>escapeChar</code>
   * 
   * @param str string
   * @param escapeChar escape char
   * @param charToEscape the char to be escaped
   * @return an escaped string
   */
  public static String escapeString(
      String str, char escapeChar, char charToEscape) {
    return escapeString(str, escapeChar, new char[] {charToEscape});
  }
  
  // check if the character array has the character 
  private static boolean hasChar(char[] chars, char character) {
    for (char target : chars) {
      if (character == target) {
        return true;
      }
    }
    return false;
  }
  
  /**
   * @param charsToEscape array of characters to be escaped
   */
  public static String escapeString(String str, char escapeChar, 
                                    char[] charsToEscape) {
    if (str == null) {
      return null;
    }
    StringBuilder result = new StringBuilder();
    for (int i=0; i<str.length(); i++) {
      char curChar = str.charAt(i);
      if (curChar == escapeChar || hasChar(charsToEscape, curChar)) {
        // special char
        result.append(escapeChar);
      }
      result.append(curChar);
    }
    return result.toString();
  }
  
  /**
   * Unescape commas in the string using the default escape char
   * @param str a string
   * @return an unescaped string
   */
  public static String unEscapeString(String str) {
    return unEscapeString(str, ESCAPE_CHAR, COMMA);
  }
  
  /**
   * Unescape <code>charToEscape</code> in the string 
   * with the escape char <code>escapeChar</code>
   * 
   * @param str string
   * @param escapeChar escape char
   * @param charToEscape the escaped char
   * @return an unescaped string
   */
  public static String unEscapeString(
      String str, char escapeChar, char charToEscape) {
    return unEscapeString(str, escapeChar, new char[] {charToEscape});
  }
  
  /**
   * @param charsToEscape array of characters to unescape
   */
  public static String unEscapeString(String str, char escapeChar, 
                                      char[] charsToEscape) {
    if (str == null) {
      return null;
    }
    StringBuilder result = new StringBuilder(str.length());
    boolean hasPreEscape = false;
    for (int i=0; i<str.length(); i++) {
      char curChar = str.charAt(i);
      if (hasPreEscape) {
        if (curChar != escapeChar && !hasChar(charsToEscape, curChar)) {
          // no special char
          throw new IllegalArgumentException("Illegal escaped string " + str + 
              " unescaped " + escapeChar + " at " + (i-1));
        } 
        // otherwise discard the escape char
        result.append(curChar);
        hasPreEscape = false;
      } else {
        if (hasChar(charsToEscape, curChar)) {
          throw new IllegalArgumentException("Illegal escaped string " + str + 
              " unescaped " + curChar + " at " + i);
        } else if (curChar == escapeChar) {
          hasPreEscape = true;
        } else {
          result.append(curChar);
        }
      }
    }
    if (hasPreEscape ) {
      throw new IllegalArgumentException("Illegal escaped string " + str + 
          ", not expecting " + escapeChar + " in the end." );
    }
    return result.toString();
  }
  
  /**
   * Return a message for logging.
   * @param prefix prefix keyword for the message
   * @param msg content of the message
   * @return a message for logging
   */
  private static String toStartupShutdownString(String prefix, String [] msg) {
    StringBuilder b = new StringBuilder(prefix);
    b.append("\n/************************************************************");
    for(String s : msg)
      b.append("\n" + prefix + s);
    b.append("\n************************************************************/");
    return b.toString();
  }

  /**
   * Print a log message for starting up and shutting down
   * @param clazz the class of the server
   * @param args arguments
   * @param LOG the target log object
   */
  public static void startupShutdownMessage(Class<?> clazz, String[] args,
                                     final org.apache.commons.logging.Log LOG) {
    final String hostname = NetUtils.getHostname();
    final String classname = clazz.getSimpleName();
    LOG.info(
        toStartupShutdownString("STARTUP_MSG: ", new String[] {
            "Starting " + classname,
            "  host = " + hostname,
            "  args = " + Arrays.asList(args),
            "  version = " + VersionInfo.getVersion(),
            "  classpath = " + System.getProperty("java.class.path"),
            "  build = " + VersionInfo.getUrl() + " -r "
                         + VersionInfo.getRevision()  
                         + "; compiled by '" + VersionInfo.getUser()
                         + "' on " + VersionInfo.getDate(),
            "  java = " + System.getProperty("java.version") }
        )
      );

    ShutdownHookManager.get().addShutdownHook(
      new Runnable() {
        @Override
        public void run() {
          LOG.info(toStartupShutdownString("SHUTDOWN_MSG: ", new String[]{
            "Shutting down " + classname + " at " + hostname}));
        }
      }, SHUTDOWN_HOOK_PRIORITY);

  }

  /**
   * The traditional binary prefixes, kilo, mega, ..., exa,
   * which can be represented by a 64-bit integer.
   * TraditionalBinaryPrefix symbol are case insensitive. 
   */
  public static enum TraditionalBinaryPrefix {
    KILO(10),
    MEGA(KILO.bitShift + 10),
    GIGA(MEGA.bitShift + 10),
    TERA(GIGA.bitShift + 10),
    PETA(TERA.bitShift + 10),
    EXA (PETA.bitShift + 10);

    public final long value;
    public final char symbol;
    public final int bitShift;
    public final long bitMask;

    private TraditionalBinaryPrefix(int bitShift) {
      this.bitShift = bitShift;
      this.value = 1L << bitShift;
      this.bitMask = this.value - 1L;
      this.symbol = toString().charAt(0);
    }

    /**
     * @return The TraditionalBinaryPrefix object corresponding to the symbol.
     */
    public static TraditionalBinaryPrefix valueOf(char symbol) {
      symbol = Character.toUpperCase(symbol);
      for(TraditionalBinaryPrefix prefix : TraditionalBinaryPrefix.values()) {
        if (symbol == prefix.symbol) {
          return prefix;
        }
      }
      throw new IllegalArgumentException("Unknown symbol '" + symbol + "'");
    }

    /**
     * Convert a string to long.
     * The input string is first be trimmed
     * and then it is parsed with traditional binary prefix.
     *
     * For example,
     * "-1230k" will be converted to -1230 * 1024 = -1259520;
     * "891g" will be converted to 891 * 1024^3 = 956703965184;
     *
     * @param s input string
     * @return a long value represented by the input string.
     */
    public static long string2long(String s) {
      s = s.trim();
      final int lastpos = s.length() - 1;
      final char lastchar = s.charAt(lastpos);
      if (Character.isDigit(lastchar))
        return Long.parseLong(s);
      else {
        long prefix;
        try {
          prefix = TraditionalBinaryPrefix.valueOf(lastchar).value;
        } catch (IllegalArgumentException e) {
          throw new IllegalArgumentException("Invalid size prefix '" + lastchar
              + "' in '" + s
              + "'. Allowed prefixes are k, m, g, t, p, e(case insensitive)");
        }
        long num = Long.parseLong(s.substring(0, lastpos));
        if (num > (Long.MAX_VALUE/prefix) || num < (Long.MIN_VALUE/prefix)) {
          throw new IllegalArgumentException(s + " does not fit in a Long");
        }
        return num * prefix;
      }
    }

    /**
     * Convert a long integer to a string with traditional binary prefix.
     * 
     * @param n the value to be converted
     * @param unit The unit, e.g. "B" for bytes.
     * @param decimalPlaces The number of decimal places.
     * @return a string with traditional binary prefix.
     */
    public static String long2String(long n, String unit, int decimalPlaces) {
      if (unit == null) {
        unit = "";
      }
      //take care a special case
      if (n == Long.MIN_VALUE) {
        return "-8 " + EXA.symbol + unit;
      }

      final StringBuilder b = new StringBuilder();
      //take care negative numbers
      if (n < 0) {
        b.append('-');
        n = -n;
      }
      if (n < KILO.value) {
        //no prefix
        b.append(n);
        return (unit.isEmpty()? b: b.append(" ").append(unit)).toString();
      } else {
        //find traditional binary prefix
        int i = 0;
        for(; i < values().length && n >= values()[i].value; i++);
        TraditionalBinaryPrefix prefix = values()[i - 1];

        if ((n & prefix.bitMask) == 0) {
          //exact division
          b.append(n >> prefix.bitShift);
        } else {
          final String  format = "%." + decimalPlaces + "f";
          String s = format(format, n/(double)prefix.value);
          //check a special rounding up case
          if (s.startsWith("1024")) {
            prefix = values()[i];
            s = format(format, n/(double)prefix.value);
          }
          b.append(s);
        }
        return b.append(' ').append(prefix.symbol).append(unit).toString();
      }
    }
  }

    /**
     * Escapes HTML Special characters present in the string.
     * @param string
     * @return HTML Escaped String representation
     */
    public static String escapeHTML(String string) {
      if(string == null) {
        return null;
      }
      StringBuilder sb = new StringBuilder();
      boolean lastCharacterWasSpace = false;
      char[] chars = string.toCharArray();
      for(char c : chars) {
        if(c == ' ') {
          if(lastCharacterWasSpace){
            lastCharacterWasSpace = false;
            sb.append("&nbsp;");
          }else {
            lastCharacterWasSpace=true;
            sb.append(" ");
          }
        }else {
          lastCharacterWasSpace = false;
          switch(c) {
          case '<': sb.append("&lt;"); break;
          case '>': sb.append("&gt;"); break;
          case '&': sb.append("&amp;"); break;
          case '"': sb.append("&quot;"); break;
          default : sb.append(c);break;
          }
        }
      }
      
      return sb.toString();
    }

  /**
   * @return a byte description of the given long interger value.
   */
  public static String byteDesc(long len) {
    return TraditionalBinaryPrefix.long2String(len, "B", 2);
  }

  /** @deprecated use StringUtils.format("%.2f", d). */
  @Deprecated
  public static String limitDecimalTo2(double d) {
    return format("%.2f", d);
  }
  
  /**
   * Concatenates strings, using a separator.
   *
   * @param separator Separator to join with.
   * @param strings Strings to join.
   */
  public static String join(CharSequence separator, Iterable<?> strings) {
    Iterator<?> i = strings.iterator();
    if (!i.hasNext()) {
      return "";
    }
    StringBuilder sb = new StringBuilder(i.next().toString());
    while (i.hasNext()) {
      sb.append(separator);
      sb.append(i.next().toString());
    }
    return sb.toString();
  }

  /**
   * Concatenates strings, using a separator.
   *
   * @param separator to join with
   * @param strings to join
   * @return  the joined string
   */
  public static String join(CharSequence separator, String[] strings) {
    // Ideally we don't have to duplicate the code here if array is iterable.
    StringBuilder sb = new StringBuilder();
    boolean first = true;
    for (String s : strings) {
      if (first) {
        first = false;
      } else {
        sb.append(separator);
      }
      sb.append(s);
    }
    return sb.toString();
  }

  /**
   * Convert SOME_STUFF to SomeStuff
   *
   * @param s input string
   * @return camelized string
   */
  public static String camelize(String s) {
    StringBuilder sb = new StringBuilder();
    String[] words = split(s.toLowerCase(Locale.US), ESCAPE_CHAR, '_');

    for (String word : words)
      sb.append(org.apache.commons.lang.StringUtils.capitalize(word));

    return sb.toString();
  }

  /**
   * Matches a template string against a pattern, replaces matched tokens with
   * the supplied replacements, and returns the result.  The regular expression
   * must use a capturing group.  The value of the first capturing group is used
   * to look up the replacement.  If no replacement is found for the token, then
   * it is replaced with the empty string.
   * 
   * For example, assume template is "%foo%_%bar%_%baz%", pattern is "%(.*?)%",
   * and replacements contains 2 entries, mapping "foo" to "zoo" and "baz" to
   * "zaz".  The result returned would be "zoo__zaz".
   * 
   * @param template String template to receive replacements
   * @param pattern Pattern to match for identifying tokens, must use a capturing
   *   group
   * @param replacements Map<String, String> mapping tokens identified by the
   *   capturing group to their replacement values
   * @return String template with replacements
   */
  public static String replaceTokens(String template, Pattern pattern,
      Map<String, String> replacements) {
    StringBuffer sb = new StringBuffer();
    Matcher matcher = pattern.matcher(template);
    while (matcher.find()) {
      String replacement = replacements.get(matcher.group(1));
      if (replacement == null) {
        replacement = "";
      }
      matcher.appendReplacement(sb, Matcher.quoteReplacement(replacement));
    }
    matcher.appendTail(sb);
    return sb.toString();
  }
}<|MERGE_RESOLUTION|>--- conflicted
+++ resolved
@@ -55,7 +55,6 @@
    */
   public static final int SHUTDOWN_HOOK_PRIORITY = 0;
 
-<<<<<<< HEAD
   /**
    * Shell environment variables: $ followed by one letter or _ followed by
    * multiple letters, numbers, or underscores.  The group captures the
@@ -77,15 +76,6 @@
   public static final Pattern ENV_VAR_PATTERN = Shell.WINDOWS ?
     WIN_ENV_VAR_PATTERN : SHELL_ENV_VAR_PATTERN;
 
-  private static final DecimalFormat decimalFormat;
-  static {
-          NumberFormat numberFormat = NumberFormat.getNumberInstance(Locale.ENGLISH);
-          decimalFormat = (DecimalFormat) numberFormat;
-          decimalFormat.applyPattern("#.##");
-  }
-
-=======
->>>>>>> 7114a613
   /**
    * Make a string representation of the exception.
    * @param e The exception to stringify
