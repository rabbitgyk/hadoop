--- conflicted
+++ resolved
@@ -18,10 +18,6 @@
 
 package org.apache.hadoop.mapreduce.v2.hs;
 
-<<<<<<< HEAD
-import static junit.framework.Assert.assertEquals;
-=======
->>>>>>> fbf12270
 import static org.junit.Assert.assertNull;
 import static org.junit.Assert.assertTrue;
 
@@ -343,16 +339,11 @@
     PrintStream stdps = System.out;
     try {
       System.setOut(new PrintStream(outContent));
-<<<<<<< HEAD
-      HistoryViewer viewer = new HistoryViewer(fc.makeQualified(
-          fileInfo.getHistoryFile()).toString(), conf, true);
-=======
       HistoryViewer viewer;
       synchronized (fileInfo) {
         viewer = new HistoryViewer(fc.makeQualified(
             fileInfo.getHistoryFile()).toString(), conf, true);
       }
->>>>>>> fbf12270
       viewer.print();
 
       for (TaskInfo taskInfo : allTasks.values()) {
@@ -409,31 +400,6 @@
       // make sure all events are flushed
       app.waitForState(Service.STATE.STOPPED);
 
-<<<<<<< HEAD
-      String jobhistoryDir = JobHistoryUtils
-          .getHistoryIntermediateDoneDirForUser(conf);
-      JobHistory jobHistory = new JobHistory();
-      jobHistory.init(conf);
-
-      JobIndexInfo jobIndexInfo = jobHistory.getJobFileInfo(jobId)
-          .getJobIndexInfo();
-      String jobhistoryFileName = FileNameIndexUtils
-          .getDoneFileName(jobIndexInfo);
-
-      Path historyFilePath = new Path(jobhistoryDir, jobhistoryFileName);
-      FSDataInputStream in = null;
-      FileContext fc = null;
-      try {
-        fc = FileContext.getFileContext(conf);
-        in = fc.open(fc.makeQualified(historyFilePath));
-      } catch (IOException ioe) {
-        LOG.info("Can not open history file: " + historyFilePath, ioe);
-        throw (new Exception("Can not open History File"));
-      }
-
-      JobHistoryParser parser = new JobHistoryParser(in);
-      JobInfo jobInfo = parser.parse();
-=======
       JobHistory jobHistory = new JobHistory();
       jobHistory.init(conf);
       HistoryFileInfo fileInfo = jobHistory.getJobFileInfo(jobId);
@@ -455,7 +421,6 @@
         parser = new JobHistoryParser(in);
         jobInfo = parser.parse();
       }
->>>>>>> fbf12270
       Exception parseException = parser.getParseException();
       Assert.assertNull("Caught an expected exception " + parseException,
           parseException);
@@ -500,31 +465,6 @@
       // make sure all events are flushed
       app.waitForState(Service.STATE.STOPPED);
 
-<<<<<<< HEAD
-      String jobhistoryDir = JobHistoryUtils
-          .getHistoryIntermediateDoneDirForUser(conf);
-      JobHistory jobHistory = new JobHistory();
-      jobHistory.init(conf);
-
-      JobIndexInfo jobIndexInfo = jobHistory.getJobFileInfo(jobId)
-          .getJobIndexInfo();
-      String jobhistoryFileName = FileNameIndexUtils
-          .getDoneFileName(jobIndexInfo);
-
-      Path historyFilePath = new Path(jobhistoryDir, jobhistoryFileName);
-      FSDataInputStream in = null;
-      FileContext fc = null;
-      try {
-        fc = FileContext.getFileContext(conf);
-        in = fc.open(fc.makeQualified(historyFilePath));
-      } catch (IOException ioe) {
-        LOG.info("Can not open history file: " + historyFilePath, ioe);
-        throw (new Exception("Can not open History File"));
-      }
-
-      JobHistoryParser parser = new JobHistoryParser(in);
-      JobInfo jobInfo = parser.parse();
-=======
       JobHistory jobHistory = new JobHistory();
       jobHistory.init(conf);
 
@@ -547,7 +487,6 @@
         parser = new JobHistoryParser(in);
         jobInfo = parser.parse();
       }
->>>>>>> fbf12270
       Exception parseException = parser.getParseException();
       Assert.assertNull("Caught an expected exception " + parseException,
           parseException);
@@ -661,11 +600,7 @@
   }
 
   /**
-<<<<<<< HEAD
-   * test clean old history files. Files should be deleted after 1 week by
-=======
    * Test clean old history files. Files should be deleted after 1 week by
->>>>>>> fbf12270
    * default.
    */
   @Test(timeout = 15000)
@@ -673,10 +608,7 @@
     LOG.info("STARTING testDeleteFileInfo");
     try {
       Configuration conf = new Configuration();
-<<<<<<< HEAD
-=======
-
->>>>>>> fbf12270
+
       conf.setClass(
           CommonConfigurationKeysPublic.NET_TOPOLOGY_NODE_SWITCH_MAPPING_IMPL_KEY,
           MyResolver.class, DNSToSwitchMapping.class);
@@ -692,10 +624,7 @@
 
       // make sure all events are flushed
       app.waitForState(Service.STATE.STOPPED);
-<<<<<<< HEAD
-=======
-
->>>>>>> fbf12270
+
       HistoryFileManager hfm = new HistoryFileManager();
       hfm.init(conf);
       HistoryFileInfo fileInfo = hfm.getFileInfo(jobId);
@@ -744,11 +673,8 @@
           true);
       app.submit(configuration);
       Job job = app.getContext().getAllJobs().values().iterator().next();
-<<<<<<< HEAD
-=======
       JobId jobId = job.getID();
       LOG.info("JOBID is " + TypeConverter.fromYarn(jobId).toString());
->>>>>>> fbf12270
       app.waitForState(job, JobState.SUCCEEDED);
 
       JobHistory jobHistory = new JobHistory();
@@ -791,12 +717,8 @@
     JobIndexInfo jii = new JobIndexInfo(0L, System.currentTimeMillis(), "user",
         "jobName", jobId, 3, 2, "JobStatus");
     PartialJob test = new PartialJob(jii, jobId);
-<<<<<<< HEAD
-    assertEquals(1.0f, test.getProgress(), 0.001);
-=======
     
     Assert.assertEquals(1.0f, test.getProgress(), 0.001f);
->>>>>>> fbf12270
     assertNull(test.getAllCounters());
     assertNull(test.getTasks());
     assertNull(test.getTasks(TaskType.MAP));
